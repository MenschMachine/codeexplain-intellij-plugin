plugins {
    id 'java'
    id 'org.jetbrains.intellij' version '1.17.1'
    id 'org.jetbrains.kotlin.jvm' version '1.9.22' apply false
}

group 'xyz.codeexplain'
<<<<<<< HEAD
version '0.0.10'
=======
version '0.1.0'
>>>>>>> 83f0aa4b

repositories {
    mavenCentral()
}

dependencies {
    implementation 'com.google.code.gson:gson:2.10.1'
    implementation 'com.vladsch.flexmark:flexmark-all:0.64.8'
    testImplementation 'org.junit.jupiter:junit-jupiter-api:5.8.1'
    testRuntimeOnly 'org.junit.jupiter:junit-jupiter-engine:5.8.1'
}

intellij {
    version = '2023.1'
    type = 'IC'
    updateSinceUntilBuild = true
}

publishPlugin {
    token = System.getenv("INTELLIJ_MARKETPLACE_TOKEN")
    channels = ['default']
}

patchPluginXml {
    changeNotes = """
      Initial version of the plugin that displays information about selected code.
      Supports dynamic installation/uninstallation without IDE restart.
    """
    // More specific version range
    sinceBuild = '231'
    untilBuild = '251.*'
    pluginDescription = """
      A plugin that displays information about selected code in the editor.
      Select a piece of code and get insights about what it does.
    """
}

test {
    useJUnitPlatform()
}

tasks.withType(JavaCompile) {
    sourceCompatibility = '17'
    targetCompatibility = '17'
}

wrapper {
    gradleVersion = '8.5'
}<|MERGE_RESOLUTION|>--- conflicted
+++ resolved
@@ -5,11 +5,7 @@
 }
 
 group 'xyz.codeexplain'
-<<<<<<< HEAD
-version '0.0.10'
-=======
 version '0.1.0'
->>>>>>> 83f0aa4b
 
 repositories {
     mavenCentral()
